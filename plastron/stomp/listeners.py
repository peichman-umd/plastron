import logging
import os
from concurrent.futures import ThreadPoolExecutor

<<<<<<< HEAD
=======
from stomp.listener import ConnectionListener

>>>>>>> bf2352ce
from plastron import version
from plastron.commands import get_command_class
from plastron.exceptions import FailureException
from plastron.http import Repository
from plastron.stomp import Destination
from plastron.stomp.handlers import AsynchronousResponseHandler, SynchronousResponseHandler
from plastron.stomp.inbox_watcher import InboxWatcher
from plastron.stomp.messages import MessageBox, PlastronCommandMessage, PlastronMessage

logger = logging.getLogger(__name__)


class CommandListener(ConnectionListener):
    def __init__(self, thread):
        self.thread = thread
        self.broker = thread.broker
        self.repo_config = thread.config['REPOSITORY']
        self.queue = self.broker.destinations['JOBS']
        self.status_queue = Destination(self.broker, self.broker.destinations['JOB_STATUS'])
        self.progress_topic = Destination(self.broker, self.broker.destinations['JOB_PROGRESS'])
        self.synchronous_queue = self.broker.destinations['SYNCHRONOUS_JOBS']
        self.inbox = MessageBox(os.path.join(self.broker.message_store_dir, 'inbox'))
        self.outbox = MessageBox(os.path.join(self.broker.message_store_dir, 'outbox'))
        self.executor = ThreadPoolExecutor(thread_name_prefix=__name__)
        self.public_uri_template = self.broker.public_uri_template
        self.inbox_watcher = None
        self.command_config = thread.config['COMMANDS']
        self.processor = MessageProcessor(self.command_config, self.repo_config)

    def on_connecting(self, host_and_port):
        logger.info(f'Connecting to STOMP message broker {self.broker}')

    def on_connected(self, headers, body):
        logger.info(f'Connected to STOMP message broker {self.broker}')

        # first attempt to send anything in the outbox
        for message in self.outbox(PlastronMessage):
            logger.info(f"Found response message for job {message.job_id} in outbox")
            # send the job completed message
            self.status_queue.send(message)
            logger.info(f'Sent response message for job {message.job_id}')
            # remove the message from the outbox now that sending has completed
            self.outbox.remove(message.job_id)

        # then process anything in the inbox
        for message in self.inbox(PlastronCommandMessage):
            self.process_message(message, AsynchronousResponseHandler(self, message))

        # then subscribe to the queue to receive incoming messages
        self.broker.subscribe(
            destination=self.queue,
            id='plastron',
            ack='client-individual'
        )
        logger.info(f"Subscribed to {self.queue}")

        # Subscribe for synchronous jobs
        self.broker.subscribe(
            destination=self.synchronous_queue,
            id='plastron-synchronous',
            ack='client-individual'
        )
        logger.info(f"Subscribed to {self.synchronous_queue} for synchronous jobs")

        self.inbox_watcher = InboxWatcher(self, self.inbox)
        self.inbox_watcher.start()

    def on_message(self, headers, body):
        if headers['destination'] == self.synchronous_queue:
            logger.debug(f'Received synchronous job message on {self.synchronous_queue} with headers: {headers}')
            message = PlastronCommandMessage(headers=headers, body=body)
            self.process_message(message, SynchronousResponseHandler(self, message))
            self.broker.ack(message.id, 'plastron-synchronous')

        elif headers['destination'] == self.queue:
            logger.debug(f'Received message on {self.queue} with headers: {headers}')

            # save the message in the inbox until we can process it
            # Note: Processing will occur via the InboxWatcher, which will
            # respond to the inbox placing a file in the inbox message directory
            # containing the message
            message = PlastronCommandMessage(headers=headers, body=body)
            self.inbox.add(message.id, message)
            self.broker.ack(message.id, 'plastron')

    def process_message(self, message, response_handler):
        # send to a message processor thread
        self.executor.submit(self.processor, message, self.progress_topic).add_done_callback(response_handler)

    def on_disconnected(self):
        logger.warning('Disconnected from the STOMP message broker')
        if self.inbox_watcher:
            self.inbox_watcher.stop()
        if self.thread.running.is_set():
            self.thread.running.clear()


class MessageProcessor:
    def __init__(self, command_config, repo_config):
        self.command_config = command_config
        self.repo_config = repo_config
        # cache for command instances
        self.commands = {}

    def get_command(self, command_name: str):
        if command_name not in self.commands:
            # get the configuration options for this command
            config = self.command_config.get(command_name.upper(), {})

            command_class = get_command_class(command_name)
            if getattr(command_class, 'parse_message') is None:
                raise FailureException(f'Command class {command_class} does not support message processing')

            # cache an instance of this command
            self.commands[command_name] = command_class(config)

        return self.commands[command_name]

    def __call__(self, message: PlastronCommandMessage, progress_topic: Destination):
        # determine which command to load to process the message
        command = self.get_command(message.command)

        if message.job_id is None:
            raise FailureException('Expecting a PlastronJobId header')

        logger.info(f'Received message to initiate job {message.job_id}')

        args = command.parse_message(message)

        cmd_repo_config = command.repo_config(self.repo_config, args)

        repo = Repository(
            config=cmd_repo_config,
            ua_string=f'plastron/{version}',
            on_behalf_of=message.args.get('on-behalf-of')
        )

        if repo.delegated_user is not None:
            logger.info(f'Running repository operations on behalf of {repo.delegated_user}')

        for status in (command.execute(repo, args) or []):
            progress_topic.send(PlastronMessage(job_id=message.job_id, body=status))

        logger.info(f'Job {message.job_id} complete')

<<<<<<< HEAD
        return Message(
            headers={
                'PlastronJobId': message.job_id,
                'PlastronJobState': command.result.get('type', ''),
                'persistent': 'true'
            },
            body=json.dumps(command.result)
        )


class ReconnectListener(ConnectionListener):
    def __init__(self, broker):
        self.broker = broker

    def on_connecting(self, host_and_port):
        logger.info(f'Connecting to STOMP message broker at {":".join(host_and_port)}')

    def on_connected(self, headers, body):
        logger.info('Connected to STOMP message broker')

    def on_heartbeat_timeout(self):
        logger.warning('Missed a heartbeat, assuming disconnection from the STOMP message broker')
        self.broker.connect()

    def on_disconnected(self):
        logger.warning('Disconnected from the STOMP message broker')
        self.broker.connect()
=======
        # default message state is "Done"
        return message.response(state=command.result.get('type', 'Done'), body=command.result)
>>>>>>> bf2352ce
<|MERGE_RESOLUTION|>--- conflicted
+++ resolved
@@ -2,11 +2,8 @@
 import os
 from concurrent.futures import ThreadPoolExecutor
 
-<<<<<<< HEAD
-=======
 from stomp.listener import ConnectionListener
 
->>>>>>> bf2352ce
 from plastron import version
 from plastron.commands import get_command_class
 from plastron.exceptions import FailureException
@@ -152,35 +149,5 @@
 
         logger.info(f'Job {message.job_id} complete')
 
-<<<<<<< HEAD
-        return Message(
-            headers={
-                'PlastronJobId': message.job_id,
-                'PlastronJobState': command.result.get('type', ''),
-                'persistent': 'true'
-            },
-            body=json.dumps(command.result)
-        )
-
-
-class ReconnectListener(ConnectionListener):
-    def __init__(self, broker):
-        self.broker = broker
-
-    def on_connecting(self, host_and_port):
-        logger.info(f'Connecting to STOMP message broker at {":".join(host_and_port)}')
-
-    def on_connected(self, headers, body):
-        logger.info('Connected to STOMP message broker')
-
-    def on_heartbeat_timeout(self):
-        logger.warning('Missed a heartbeat, assuming disconnection from the STOMP message broker')
-        self.broker.connect()
-
-    def on_disconnected(self):
-        logger.warning('Disconnected from the STOMP message broker')
-        self.broker.connect()
-=======
         # default message state is "Done"
-        return message.response(state=command.result.get('type', 'Done'), body=command.result)
->>>>>>> bf2352ce
+        return message.response(state=command.result.get('type', 'Done'), body=command.result)