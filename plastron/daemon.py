--- conflicted
+++ resolved
@@ -1,16 +1,11 @@
 import logging
 import logging.config
 import sys
-<<<<<<< HEAD
-from pathlib import Path
-from threading import Thread
-=======
 from argparse import ArgumentParser, FileType
 from datetime import datetime
 from pathlib import Path
 from threading import Event, Thread
 from typing import Any, Mapping, Tuple, Type
->>>>>>> bf2352ce
 
 import waitress
 import yaml
@@ -121,82 +116,15 @@
 
     config = envsubst(yaml.safe_load(args.config_file))
 
-<<<<<<< HEAD
-    repo_config = config['REPOSITORY']
-
-    logging_options = DEFAULT_LOGGING_OPTIONS
-=======
     configure_logging(
         log_filename_base='plastron.daemon',
         log_dir=config.get('REPOSITORY', {}).get('LOG_DIR', 'logs'),
         verbose=args.verbose
     )
->>>>>>> bf2352ce
 
     return INTERFACES[args.interface], config
 
 
-<<<<<<< HEAD
-    # configure logging
-    logging.config.dictConfig(logging_options)
-
-    logger.info(f'plastrond {version}')
-
-    threads = [
-        STOMPDaemon(config=config),
-        HTTPDaemon(config=config)
-    ]
-
-    try:
-        # start all daemons
-        for thread in threads:
-            thread.start()
-        # block until all threads have exited
-        for thread in threads:
-            thread.join()
-    except KeyboardInterrupt:
-        # exit on Ctrl+C
-        sys.exit()
-
-
-class STOMPDaemon(Thread):
-    def __init__(self, config=None, **kwargs):
-        super().__init__(daemon=True, **kwargs)
-        if config is None:
-            config = {}
-        self.repo_config = config['REPOSITORY']
-        self.broker_config = config['MESSAGE_BROKER']
-        self.command_config = config.get('COMMANDS', {})
-
-    def run(self):
-        # configure STOMP message broker
-        broker = Broker(self.broker_config)
-
-        # setup listeners
-        # Order of listeners is important -- ReconnectListener should be the
-        # last listener
-        broker.connection.set_listener('command', CommandListener(broker, self.repo_config, self.command_config))
-        broker.connection.set_listener('reconnect', ReconnectListener(broker))
-
-        # connect and listen indefinitely
-        broker.connect()
-        while True:
-            signal.pause()
-
-
-class HTTPDaemon(Thread):
-    def __init__(self, config=None, **kwargs):
-        super().__init__(daemon=True, **kwargs)
-        self.jobs_dir = config.get('COMMANDS', {}).get('IMPORT', {}).get('JOBS_DIR', 'jobs')
-        server_config = config.get('HTTP_SERVER', {})
-        self.host = server_config.get('HOST', '0.0.0.0')
-        self.port = int(server_config.get('PORT', 5000))
-
-    def run(self):
-        app = create_app({'JOBS_DIR': Path(self.jobs_dir)})
-        logger.info(f'HTTP server listening on {self.host}:{self.port}')
-        waitress.serve(app, host=self.host, port=self.port)
-=======
 def main():
     daemon_class, config = get_daemon_config()
     daemon_description = f'plastrond/{version} ({daemon_class.__name__})'
@@ -217,7 +145,6 @@
 
     logger.info(f'{daemon_description} shut down successfully')
     sys.exit()
->>>>>>> bf2352ce
 
 
 if __name__ == "__main__":
