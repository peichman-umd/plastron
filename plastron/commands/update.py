import importlib
import io
import json
import logging
from argparse import FileType, Namespace
from collections import defaultdict
from distutils.util import strtobool
from email.utils import parsedate_to_datetime

from pyparsing import ParseException

from plastron.commands import BaseCommand
from plastron.exceptions import FailureException
from plastron.util import ResourceList, get_title_string, parse_predicate_list
from plastron.validation import validate

logger = logging.getLogger(__name__)


def configure_cli(subparsers):
    parser = subparsers.add_parser(
        name='update',
        description='Update objects in the repository'
    )
    parser.add_argument(
        '-u', '--update-file',
        help='Path to SPARQL Update file to apply',
        type=FileType(mode='r'),
        action='store',
        required=True
    )
    parser.add_argument(
        '-R', '--recursive',
        help='Update additional objects found by traversing the given predicate(s)',
        action='store'
    )
    parser.add_argument(
        '-d', '--dry-run',
        help='Simulate an update without modifying the repository',
        action='store_true'
    )
    parser.add_argument(
        '--no-transactions', '--no-txn',
        help='run the update without using transactions',
        action='store_false',
        dest='use_transactions'
    )
    parser.add_argument(
        '--validate',
        help='validate before updating',
        action='store_true',
        dest='validate'
    )
    parser.add_argument(
        '-m', '--model',
        help='The model class to use for validation (Item, Issue, Poster, or Letter)',
        action='store',
    )
    parser.add_argument(
        '--completed',
        help='file recording the URIs of updated resources',
        action='store'
    )
    parser.add_argument(
        '-f', '--file',
        help='File containing a list of URIs to update',
        action='store'
    )
    parser.add_argument(
        'uris', nargs='*',
        help='URIs of repository objects to update'
    )
    parser.set_defaults(cmd_name='update')


class Command(BaseCommand):
    def __init__(self, config=None):
        super().__init__(config=config)
        self.result = None
        self.repository = None
        self.dry_run = False
        self.sparql_update = None
        self.resources = None
        self.validate = False
        self.model = None
        self._model_class = None
        self.stats = {
            'updated': [],
            'invalid': defaultdict(list),
            'errors': defaultdict(list)
        }

    def __call__(self, fcrepo, args):
        self.execute(fcrepo, args)

    @property
    def model_class(self):
        if self._model_class is None:
            # Retrieve the model to use for validation
            try:
                self._model_class = getattr(importlib.import_module("plastron.models"), self.model)
            except AttributeError as e:
                raise FailureException(f'Unable to load model "{self.model}"') from e
        return self._model_class

    def execute(self, fcrepo, args):
        self.repository = fcrepo
        self.repository.test_connection()
        self.dry_run = args.dry_run
        self.validate = args.validate
        self.model = args.model
        self.stats = {
            'updated': [],
            'invalid': defaultdict(list),
            'errors': defaultdict(list)
        }

        if self.validate and not self.model:
            raise FailureException("Model must be provided when performing validation")

        self.sparql_update = args.update_file.read().encode('utf-8')

        logger.debug(
            f'SPARQL Update query:\n'
            f'====BEGIN====\n'
            f'{self.sparql_update.decode()}\n'
            f'=====END====='
        )

        if self.dry_run:
            logger.info('Dry run enabled, no actual updates will take place')

        self.resources = ResourceList(
            repository=self.repository,
            uri_list=args.uris,
            file=args.file,
            completed_file=args.completed
        )
        self.resources.process(
            method=self.update_item,
            traverse=parse_predicate_list(args.recursive),
            use_transaction=args.use_transactions
        )
<<<<<<< HEAD
        self.result = {}
=======
        if len(self.stats['errors']) == 0 and len(self.stats['invalid']) == 0:
            state = 'update_complete'
        else:
            state = 'update_incomplete'

        self.result = {
            'type': state,
            'stats': self.stats
        }
        logger.debug(self.stats)
>>>>>>> bf2352ce

    def update_item(self, resource, graph):
        if self.resources.completed and resource.uri in self.resources.completed:
            logger.info(f'Resource {resource.uri} has already been updated; skipping')
            return
        headers = {'Content-Type': 'application/sparql-update'}
        title = get_title_string(graph)

        if self.validate:
            try:
                # Apply the update in-memory to the resource graph
                graph.update(self.sparql_update.decode())
            except ParseException as parse_error:
                self.stats['errors'][resource.uri].append(str(parse_error))
                return

            # Validate the updated in-memory Graph using the model
            item = self.model_class.from_graph(graph, subject=resource.uri)
            validation_result = validate(item)

            is_valid = validation_result.is_valid()
            if not is_valid:
                logger.warning(f'Resource {resource.uri} failed validation')
                self.stats['invalid'][resource.uri].extend(str(failed) for failed in validation_result.failed())
                return

        if self.dry_run:
            logger.info(f'Would update resource {resource} {title}')
            return

        response = self.repository.patch(resource.description_uri, data=self.sparql_update, headers=headers)
        if response.status_code == 204:
            logger.info(f'Updated resource {resource} {title}')
            timestamp = parsedate_to_datetime(response.headers['date']).isoformat('T')
            self.resources.log_completed(resource.uri, title, timestamp)
            self.stats['updated'].append(resource.uri)
        else:
            self.stats['errors'][resource.uri].append(str(response))

    @staticmethod
    def parse_message(message):
        message.body = message.body.encode('utf-8').decode('utf-8-sig')
        body = json.loads(message.body)
        uris = body['uris']
        sparql_update = body['sparql_update']
        dry_run = bool(strtobool(message.args.get('dry-run', 'false')))
        do_validate = bool(strtobool(message.args.get('validate', 'false')))
        # Default to no transactions, due to LIBFCREPO-842
        use_transactions = not bool(strtobool(message.args.get('no-transactions', 'true')))

        return Namespace(
            dry_run=dry_run,
            validate=do_validate,
            model=message.args.get('model', None),
            recursive=message.args.get('recursive', None),
            use_transactions=use_transactions,
            uris=uris,
            update_file=io.StringIO(sparql_update),
            file=None,
            completed=None
        )<|MERGE_RESOLUTION|>--- conflicted
+++ resolved
@@ -141,9 +141,6 @@
             traverse=parse_predicate_list(args.recursive),
             use_transaction=args.use_transactions
         )
-<<<<<<< HEAD
-        self.result = {}
-=======
         if len(self.stats['errors']) == 0 and len(self.stats['invalid']) == 0:
             state = 'update_complete'
         else:
@@ -154,7 +151,6 @@
             'stats': self.stats
         }
         logger.debug(self.stats)
->>>>>>> bf2352ce
 
     def update_item(self, resource, graph):
         if self.resources.completed and resource.uri in self.resources.completed:
