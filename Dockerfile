--- conflicted
+++ resolved
@@ -14,11 +14,6 @@
 ENV PYTHONUNBUFFERED=1
 VOLUME /var/opt/plastron/msg
 VOLUME /var/opt/plastron/jobs
-<<<<<<< HEAD
-
-EXPOSE 5000
-=======
->>>>>>> bf2352ce
 
 EXPOSE 5000
 
