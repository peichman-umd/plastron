--- conflicted
+++ resolved
@@ -1,9 +1,5 @@
 version: "3.7"
 services:
-<<<<<<< HEAD
-  plastrond:
-    image: docker.lib.umd.edu/plastrond
-=======
   plastrond-stomp:
     image: docker.lib.umd.edu/plastrond
     command: ["stomp"]
@@ -19,7 +15,6 @@
   plastrond-http:
     image: docker.lib.umd.edu/plastrond
     command: ["http"]
->>>>>>> bf2352ce
     configs:
       - source: plastrond
         target: /etc/plastrond.yml
@@ -28,14 +23,8 @@
         mode: 0400
     volumes:
       - plastrond-jobs:/var/opt/plastron/jobs
-<<<<<<< HEAD
-      - plastrond-messages:/var/opt/plastron/msg
-    ports:
-      - 5000:5000
-=======
     ports:
       - "5000:5000"
->>>>>>> bf2352ce
 configs:
   plastrond:
     file: docker-plastron.yml
