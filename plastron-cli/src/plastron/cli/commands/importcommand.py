--- conflicted
+++ resolved
@@ -4,11 +4,7 @@
 from typing import TextIO
 
 from plastron.cli.commands import BaseCommand
-<<<<<<< HEAD
-from plastron.jobs.imports import ImportConfig, ImportJobs
-=======
 from plastron.jobs.importjob import ImportConfig, ImportJobs
->>>>>>> 1f66a979
 from plastron.models import get_model_class, ModelClassNotFoundError
 from plastron.rdf import uri_or_curie
 from plastron.utils import datetimestamp
@@ -195,10 +191,7 @@
             limit=args.limit,
             percentage=args.percentage,
             validate_only=args.validate_only,
-<<<<<<< HEAD
             publish=args.publish,
-=======
->>>>>>> 1f66a979
         ))
 
         for key, value in self.result['count'].items():
